{% extends 'base.html' %} {% block content %}
<h2>Temperature and Precipitation Data</h2>

<p>
  These endpoints provide access to historical and projected downscaled
  temperature and precipitation data at a resolution of 2km. Temperature and
  precipitation data can be accessed individually or together. Historical data
  were derived using the CRU TS 4.0 dataset. Projections were derived from
  MRI-CGCM3 and NCAR-CCSM4 model outputs, as well as a 5-model average, under
  the RCP 4.5, RCP 6.0, and RCP 8.5 emissions scenarios. Data can be accessed
  for individual years, summarized means across decades or multi-decade eras, or
  minimum, mean, and maximum summaries for January or July across
  1901&ndash;2100.
</p>

<p>
  Links to academic references and source datasets are included at the bottom of
  this page.
</p>

<h3>Service endpoints</h3>

<h4>Seasonal averages (point query)</h4>

<p>
  Query SNAP's 2km downscaled temperature or precipitation data for a single
  point specified by latitude and longitude.
</p>

<table class="endpoints">
  <thead>
    <tr>
      <th class="endpoint-label">Endpoint</th>
      <th class="endpoint-url">Example URL</th>
    </tr>
  </thead>
  <tbody>
    <tr>
      <td>Temperature point query</td>
      <td>
        <a href="/temperature/point/65.0628/-146.1627"
          >/temperature/point/65.0628/-146.1627</a
        >
      </td>
    </tr>
    <tr>
      <td>Precipitation point query</td>
      <td>
        <a href="/precipitation/point/65.0628/-146.1627"
          >/precipitation/point/65.0628/-146.1627</a
        >
      </td>
    </tr>
    <tr>
      <td>Temperature and precipitation point query</td>
      <td>
        <a href="/taspr/point/65.0628/-146.1627"
          >/taspr/point/65.0628/-146.1627</a
        >
      </td>
    </tr>
  </tbody>
  <tfoot>
    <tr>
      <td colspan="2">
        CSV output is also available by appending <code>?format=csv</code> to
        the URL.
      </td>
    </tr>
  </tfoot>
</table>

<h4>Seasonal averages (area query)</h4>

<p>
  Query SNAP's 2km downscaled temperature or precipitation data for a specific
  <a href="/places/all">area of interest polygon ID</a> and aggregate by mean.
</p>

<table class="endpoints">
  <thead>
    <tr>
      <th class="endpoint-label">Endpoint</th>
      <th class="endpoint-url">Example URL</th>
    </tr>
  </thead>
  <tbody>
    <tr>
      <td>Temperature area query</td>
      <td>
        <a href="/temperature/area/19010208">/temperature/area/19010208</a>
      </td>
    </tr>
    <tr>
      <td>Precipitation area query</td>
      <td>
        <a href="/precipitation/area/19010208">/precipitation/area/19010208</a>
      </td>
    </tr>
    <tr>
      <td>Temperature and precipitation area query</td>
      <td><a href="/taspr/area/19010208">/taspr/area/19010208</a></td>
    </tr>
  </tbody>
  <tfoot>
    <tr>
      <td colspan="2">
        CSV output is also available by appending <code>?format=csv</code> to
        the URL.
      </td>
    </tr>
  </tfoot>
</table>

<h4>Precipitation frequency (point query)</h4>

<p>
  The following query will return precipitation frequency for various return
  intervals and durations across different models and eras.
</p>

<table class="endpoints">
  <thead>
    <tr>
      <th class="endpoint-label">Endpoint</th>
      <th class="endpoint-url">Example URL</th>
    </tr>
  </thead>
  <tbody>
    <tr>
      <td>Precipitation frequency</td>
      <td>
        <a href="/precipitation/frequency/point/65.028/-146.1627"
          >/precipitation/frequency/point/65.028/-146.1627</a
        >
      </td>
    </tr>
  </tbody>
  <tfoot>
    <tr>
      <td colspan="2">
        CSV output is also available by appending <code>?format=csv</code> to
        the URL.
      </td>
    </tr>
  </tfoot>
</table>

<h4>Yearly values (point query)</h4>

<p>
  Query temperature and precipitation for each year summarized across all models
  and scenarios.
</p>

<table class="endpoints">
  <thead>
    <tr>
      <th class="endpoint-label">Endpoint</th>
      <th class="endpoint-url">Example URL</th>
    </tr>
  </thead>
  <tbody>
    <tr>
      <td>Annual mean temperature</td>
      <td>
        <a href="/temperature/65.0628/-146.1627"
          >/temperature/65.0628/-146.1627</a
        >
      </td>
    </tr>
    <tr>
      <td>Annual total precipitation</td>
      <td>
        <a href="/precipitation/65.0628/-146.1627"
          >/precipitation/65.0628/-146.1627</a
        >
      </td>
    </tr>
    <tr>
      <td>January temperature</td>
      <td><a href="/temperature/jan/65.0628/-146.1627">/temperature/jan/65.0628/-146.1627</a>
      </td>
    </tr>
    <tr>
      <td>July temperature</td>
      <td><a href="/temperature/july/65.0628/-146.1627">/temperature/july/65.0628/-146.1627</a>
      </td>
    </tr>
  </tbody>
  <tfoot>
    <tr>
      <td colspan="2">
        Min/mean/max summaries of historical and projected years are available
        by appending <code>?summarize=mmm</code> to the URL.<br />
        CSV output is also available by appending <code>?format=csv</code> to
        the URL.
      </td>
    </tr>
  </tfoot>
</table>

<h4>Monthly min, mean, and maximum temperature for each year (point query)</h4>

<p>Query temperature min, mean, and max for all months and all years for historical and projected data.
  Valid year ranges are between 1901&ndash;2015 for historical data and 2006&ndash;2100 for projected data.
</p>

<table class="endpoints">
  <thead>
    <tr>
      <th class="endpoint-label">Endpoint</th>
      <th class="endpoint-url">Example URL</th>
    </tr>
  </thead>
  <tbody>
    <tr>
      <td>Temperature point query for all months and years</td>
      <td><a href="/tas2km/point/65.0628/-146.1627">/tas2km/point/65.0628/-146.1627</a></td>
    </tr>
  </tbody>
</table>

<h4>Yearly values within provided year range (point query)</h4>

<p>
  Query temperature and precipitation for each year within a provided range
  summarized across all models and scenarios. Valid year ranges are between
  1901&ndash;2015 for historical data and 2007&ndash;2100 for projected data.
</p>

<table class="endpoints">
  <thead>
    <tr>
      <th class="endpoint-label">Endpoint</th>
      <th class="endpoint-url">Example URL</th>
    </tr>
  </thead>
  <tbody>
    <tr>
      <td>Annual mean temperature within year range</td>
      <td>
        <a href="/temperature/65.0628/-146.1627/1940/2060"
          >/temperature/65.0628/-146.1627/1940/2060</a
        >
      </td>
    </tr>
    <tr>
      <td>Annual total precipitation within year range</td>
      <td>
        <a href="/precipitation/65.0628/-146.1627/1940/2060"
          >/precipitation/65.0628/-146.1627/1940/2060</a
        >
      </td>
    </tr>
    <tr>
      <td>January temperature within year range</td>
      <td><a href="/temperature/jan/65.0628/-146.1627/1940/2060">/temperature/jan/65.0628/-146.1627/1940/2060</a>
      </td>
    </tr>
    <tr>
      <td>July temperature within year range</td>
      <td><a href="/temperature/july/65.0628/-146.1627/1940/2060">/temperature/july/65.0628/-146.1627/1940/2060</a>
      </td>
    </tr>
  </tbody>
  <tfoot>
    <tr>
      <td colspan="2">
        Min/mean/max summaries of historical and projected years are available
        by appending <code>?summarize=mmm</code> to the URL.<br />
        CSV output is also available by appending <code>?format=csv</code> to
        the URL.
      </td>
    </tr>
  </tfoot>
</table>

<h3>Output</h3>

<p>Temperature (tas) values are in °C. Precipitation (pr) values are in mm.</p>

<h4>Seasonal averages</h4>

<p>
  Results from, for example, combined temperature and precipitation (taspr)
  queries will look like this:
</p>

<pre>
{
  "1950_2009": {
    "DJF":{
      "CRU-TS40": {
        "CRU_historical": {
          "pr": {
              "hi_std": 63,
              "lo_std": 24,
              "max": 127,
              "mean": 44,
              "median": 40,
              "min": 10,
              "q1": 30,
              "q3": 54
          },
          "tas": {
            "hi_std": -16.7,
            "lo_std": -23.8,
            "max": -12.9,
            "mean": -20.3,
            "median": -20.4,
            "min": -31.2,
            "q1": -22,
            "q3": -17.7
          }
        },
        ...
      },
      ...
    },
    ...
  },
  ...
}
</pre>

<p>The above output is structured like this:</p>

<pre>
{
  &lt;period&gt;: {
    &lt;season&gt;:{
      &lt;model&gt;: {
        &lt;scenario&gt;: {
          &lt;varname&gt;: {
            &lt;hi_std&gt;: &lt;mean + standard deviation&gt;,
            &lt;lo_std&gt;: &lt;mean - standard deviation&gt;,
            &lt;max&gt;: &lt;maximum&gt;,
            &lt;q3&gt;: &lt;3rd quartile&gt;,
            &lt;median&gt;: &lt;median&gt;,
            &lt;mean&gt;: &lt;mean&gt;,
            &lt;q1&gt;: &lt;1st quartile&gt;,
            &lt;min&gt;: &lt;minimum&gt;
          },
          ...
        },
        ...
      },
      ...
    },
    ...
  },
  ...
}
</pre>

<p>
  Note: The full set of statistics is only available for historical output.
  Projected output is limited to just the mean statistic.
</p>

<h4>Precipitation frequency</h4>

<p>Results from precipitation frequency queries will look like this:</p>

<pre>
{
  "2": {
    "10d": {
      "GFDL-CM3": {
        "2020-2049": {
          "pf": 89.11,
          "pf_lower": 81.36,
          "pf_upper": 98.38
        },
        "2050-2079": {
          "pf": 114.29,
          "pf_lower": 104.82,
          "pf_upper": 124.16
        },
        "2080-2099": {
          "pf": 120.36,
          "pf_lower": 108.04,
          "pf_upper": 135.83
        }
      },
      "NCAR-CCSM4": {
        "2020-2049": {
          "pf": 71.02,
          "pf_lower": 61.54,
          "pf_upper": 82.04
        },
        "2050-2079": {
          "pf": 82.95,
          "pf_lower": 73.73,
          "pf_upper": 92.48
        },
        "2080-2099": {
          "pf": 80.28,
          "pf_lower": 68.15,
          "pf_upper": 94.86
        }
      }
    },
    ...
  },
  ...
}
</pre>

<p>The above output is structured like this:</p>

<pre>
{
  &lt;return_interval&gt;: {
    &lt;duration&gt;:{
      &lt;model&gt;: {
        &lt;era&gt;: {
          &lt;pf&gt;: &lt;expected maximum precipitation in millimeters&gt;,
          &lt;pf_lower&gt;: &lt;lower bound of 95% confidence interval in millimeters&gt;,
          &lt;pf_upper&gt;: &lt;upper bound of 95% confidence interval in millimeters&gt;,
        },
        ...
      },
      ...
    },
    ...
  },
  ...
}
</pre>

<h4>Annual mean temperature or annual total precipitation</h4>

<p>Results from annual mean temperature queries will look like this:</p>

<pre>
{
  "CRU-TS": {
    "historical": {
      "1901": {
        "tas": -5
      },
      "1902": {
        "tas": -5.6
      },
      ...
    },
    ...
  },
  ...
}
</pre>

<p>Results from annual total precipitation queries will look like this:</p>

<pre>
{
  "CRU-TS": {
    "historical": {
      "1901": {
        "pr": 403
      },
      "1902": {
        "pr": 403
      },
      ...
    },
    ...
  },
  ...
}
</pre>

<p>
  The above output for both temperature and precipitation is structured like
  this:
</p>

<pre>
{
  &lt;model&gt;: {
    &lt;historial or projected&gt;: {
      &lt;year&gt;: {
        &lt;tas or pr&gt;: &lt;mean temperature or total precipitation for the year&gt;,
      },
      ...
    },
    ...
  },
  ...
}
</pre>

<<<<<<< HEAD
<h4>Monthly min, mean, and maximum temperature for each year</h4>

<p>Results from monthly min, mean, and maximum temperature</p>

<pre>
{
  "historical": {
    "CRU-TS": {
      "historical": {
        "April": {
          "1901": {
            "tasmax": "-0.5",
            "tasmean": "-6.2",
            "tasmin": "-12.2"
          },
          ...
        },
        ...
      },
      ...
    },
    ...
  },
  "projected": {
    "5ModelAvg": {
      "rcp45": {
        "April": {
          "2006": {
            "tasmax": "1.7",
            "tasmean": "-4.4",
            "tasmin": "-10.6"
          },
          ...
        },
        ...
      },
      ...
    },
    ...
  }
}
</pre>

<p>The above output is structured like this:</p>

<pre>
{
    historical: {
      CRU-TS: {
        historical: {
          &lt;month&gt;: {
            &lt;year&gt;: {
              "tasmax": &lt;max tas value for the specified month during this year&gt;,
              "tasmean": &lt;mean tas value for the specified month during this year&gt;,
              "tasmin": &lt;min tas value for the specified month during this year&gt;;
            },
            ...
          },
          ...
        },
        ...
      },
      ...
  },
  projected: {
    &lt;model&gt;: {
      &lt;scenario&gt;: {
        &lt;month&gt;: {
          &lt;year&gt;: {
            "tasmax": &lt;max tas value for the specified month during this year&gt;,
            "tasmean": &lt;mean tas value for the specified month during this year&gt;,
            "tasmin": &lt;min tas value for the specified month during this year&gt;;
          },
          ...
        },
        ...
      },
      ...
    },
    ...
  }
}
</pre>
<h4>January/July yearly min/mean/max summaries</h4>
=======
<h4>January/July temperature</h4>
>>>>>>> 7f160b13

<p>Results from January/July temperature queries will look like this:</p>

<pre>
{
  "CRU-TS": {
    "historical": {
      "1901": {
        "tasmax": -20.1,
        "tasmean": -25.8,
        "tasmin": -30.8
      }
      "1902": {
        "tasmax": -16.3,
        "tasmean": -22.3,
        "tasmin": -27.5
      },
      ...
    },
    ...
  },
  ...
}
</pre>

<p>The above output is structured like this:</p>

<pre>
{
  &lt;model&gt;: {
    &lt;historial or projected&gt;: {
      &lt;year&gt;: {
        "tasmax": &lt;max tas value for the specified month during this year&gt;,
        "tasmean": &lt;mean tas value for the specified month during this year&gt;,
        "tasmin": &lt;min tas value for the specified month during this year&gt;;
      },
      ...
    },
    ...
  },
  ...
}
</pre>

<h4>Min/mean/max summaries across multiple years</h4>

<p>
  Results from temperature min/mean/max queries (using the
  <code>?summarize=mmm</code> URL parameter) will look like this:
</p>

<pre>
{
  "historical": {
    "tasmax": -1.8,
    "tasmean": -4.4,
    "tasmin": -7.2
  },
  "projected": {
    "tasmax": 6.6,
    "tasmean": -1,
    "tasmin": -6.2
  }
}
</pre>

<p>
  Results from precipitation min/mean/max queries (using the
  <code>?summarize=mmm</code> URL parameter) will look like this:
</p>

<pre>
{
  "historical": {
    "prmax": 640,
    "prmean": 398,
    "prmin": 260
  },
  "projected": {
    "prmax": 919,
    "prmean": 499,
    "prmin": 291
  }
}
</pre>

<p>
  The above output for both temperature and precipitation is structured like
  this:
</p>

<pre>
{
  &lt;historial or projected&gt;: {
    &lt;temperature (tas) or precipitation (pr) max&gt;: &lt;max value across all models, scenarios, and years&gt;,
    &lt;temperature (tas) or precipitation (pr) mean&gt;: &lt;mean value across all models, scenarios, and years&gt;,
    &lt;temperature (tas) or precipitation (pr) min&gt;: &lt;min value across all models, scenarios, and years&gt;
  },
  ...
}
</pre>

<h3>Source data</h3>
<p>
  For more information about precipitation frequency, see the
  <a
    href="https://uaf-snap.org/wp-content/uploads/2021/05/dot-precip_FINAL-REPORT_20210526.pdf"
    >Future Projections of Precipitation for Alaska Infrastructure: Final
    Report</a
  >.
</p>
<table>
  <thead>
    <tr>
      <th style="min-width: 60%">Metadata & source data access</th>
      <th>Academic reference</th>
    </tr>
  </thead>
  <tbody>
    <tr>
      <td><a
          href="https://catalog.snap.uaf.edu/geonetwork/srv/eng/catalog.search#/metadata/3b2b24ff-4916-4d92-95b7-c6b2fcefd381">Historical
          Monthly and Derived Temperature Products - 2km CRU TS 4.0</a></td>
      <td rowspan="4" style="vertical-align: middle; border-bottom: none;">Walsh J.E., Bhatt U.S., Littell J. S.,
        Leonawicz M., Lindgren M., Kurkowski T. A., Bieniek P. A., Gray S., & Rupp T. S. (2018). Downscaling of climate
        model output for Alaskan stakeholders, <i>Environmental Modelling & Software, 110</i>, 38&ndash;51. DOI <a
          href="https://doi.org/10.1016/j.envsoft.2018.03.021">10.1016/j.envsoft.2018.03.021</a></td>
    </tr>
    <tr>
      <td>
        <a
          href="https://catalog.snap.uaf.edu/geonetwork/srv/eng/catalog.search#/metadata/9eeef879-42ee-4bbe-a54e-435716ad0c90"
          >Historical Monthly and Derived Precipitation Products - 2km CRU TS
          4.0</a
        >
      </td>
    </tr>
    <tr>
      <td>
        <a
          href="https://catalog.snap.uaf.edu/geonetwork/srv/eng/catalog.search#/metadata/ba834996-ad15-4785-9b43-ef2af86a5ad9"
          >Projected Monthly and Derived Temperature Products - 2km CMIP5/AR5</a
        >
      </td>
    </tr>
    <tr>
      <td>
        <a
          href="https://catalog.snap.uaf.edu/geonetwork/srv/eng/catalog.search#/metadata/f44595c8-5384-4c02-9ab4-f7a9c43e92eb"
          >Projected Monthly and Derived Precipitation Products - 2km
          CMIP5/AR5</a
        >
      </td>
    </tr>
    <tr>
      <td>
        <a
          href="https://catalog.snap.uaf.edu/geonetwork/srv/eng/catalog.search#/metadata/304b6d89-961e-417d-b6ba-4139c7fe5ff6"
          >Annual maximum precipitation projections for Alaska</a
        >
      </td>
      <td>
        Bieniek, P. A., Bhatt, U. S., Walsh, J. E., Rupp, T. S., Zhang, J.,
        Krieger, J. R. & Lader, R. (2016). Dynamical Downscaling of ERA-Interim
        Temperature and Precipitation for Alaska.
        <i>Journal of Applied Meteorology and Climatology, 55</i>(03),
        635&ndash;654.
        <a href="https://doi.org/10.1175/JAMC-D-15-0153.1"
          >https://doi.org/10.1175/JAMC-D-15-0153.1</a
        >
        <br />
        <br />
        Bieniek P.A., Walsh J.E., Fresco N., Tauxe C., Redilla K. (2022).
        Anticipated changes in Alaska extreme precipitation.
        <i>Journal of Applied Meteorology and Climatology, 61</i>(2),
        97&ndash;108.
        <a href="https://doi.org/10.1175/JAMC-D-21-0106.1"
          >https://doi.org/10.1175/JAMC-D-21-0106.1</a
        >
      </td>
    </tr>
  </tbody>
</table>
{% endblock %}<|MERGE_RESOLUTION|>--- conflicted
+++ resolved
@@ -492,7 +492,6 @@
 }
 </pre>
 
-<<<<<<< HEAD
 <h4>Monthly min, mean, and maximum temperature for each year</h4>
 
 <p>Results from monthly min, mean, and maximum temperature</p>
@@ -576,10 +575,8 @@
   }
 }
 </pre>
-<h4>January/July yearly min/mean/max summaries</h4>
-=======
+
 <h4>January/July temperature</h4>
->>>>>>> 7f160b13
 
 <p>Results from January/July temperature queries will look like this:</p>
 
