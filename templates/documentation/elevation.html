{% extends 'base.html' %}
{% block content %}
<h2>Elevation Data</h2>

<<<<<<< HEAD
<p>This endpoint provides access to ASTER GDEM elevation data for Alaska and Western Canada. Each endpoint returns
    three values: minimum, maximum, and mean elevations derived from corresponding interpolations used to resample the
    source data from 30 m spatial resolution to 1 km. This technique is used to assure elevation fidelity between the
    original and downsampled data.</p>
=======
<p>These data are for use in the Climate Impact Reports tool. Currently the service endpoints query ASTER GDEM elevation data for Alaska and Western Canada. Each query returns three values: minimum, maximum, and mean elevations derived from corresponding interpolations used to resample the source data from 30 m spatial resolution to 1 km. This technique is used to assure elevation fidelity between the original and downsampled data.</p>
>>>>>>> 75e3e08a

<h3>Service endpoints</h3>

<h4>Point query</h4>

<p>Query the ASTER Global Digital Elevation Model (DEM) at a single point specified by latitude and longitude.</p>

<table class="endpoints">
    <thead>
        <tr>
            <th class="endpoint-label">Endpoint</th>
            <th class="endpoint-url">Example URL</th>
        </tr>
    </thead>
    <tbody>
        <tr>
            <td>Elevation data point query</td>
            <td><a href="/elevation/point/65.0628/-146.1627">/elevation/point/65.0628/-146.1627</a>
            </td>
        </tr>
    </tbody>
    <tfoot>
        <tr>
            <td colspan="2"></td>
        </tr>
    </tfoot>
</table>

<h4>Area query</h4>

<p>Query zonal statistics for 1 km interpolations of the 30 m resolution ASTER GDEM data for an
    <a href="/places/all">area of interest polygon ID</a>. A query
    will return the minimum, mean, and maximum elevations found within a single polygon.
</p>

<table class="endpoints">
    <thead>
        <tr>
            <th class="endpoint-label">Endpoint</th>
            <th class="endpoint-url">Example URL</th>
        </tr>
    </thead>
    <tbody>
        <tr>
            <td>Elevation data area query</td>
            <td><a href="/elevation/area/19010208">/elevation/area/19010208</a>
            </td>
        </tr>
    </tbody>
    <tfoot>
        <tr>
            <td colspan="2"></td>
        </tr>
    </tfoot>
</table>

<h3>Output</h3>

<p>Results from point and area queries will look like this:</p>

<pre>
{
  "max": 459,
  "mean": 340,
  "min": 297,
  "res": "1 kilometer",
  "title": "ASTER Global Digital Elevation Model",
  "units": "meters difference from sea level"
}
</pre>

<p>The above output is structured like this:</p>

<pre>
{
  "max": &lt;zonal maximum elevation value derived from max DEM interpolation&gt;,,
  "mean": &lt;zonal mean elevation value derived from average DEM interpolation&gt;,
  "min": &lt;zonal minimum elevation value derived from min DEM interpolation&gt;,
  "res": &lt;spatial resolution (pixel size) of the DEM&gt;,
  "title": &lt;title describing these results&gt;,
  "units": &lt;units for elevation values&gt;
}
</pre>

<h3>Source data</h3>
<table>
    <thead>
        <tr>
            <th>Dataset information</th>
            <th>Download</th>
            <th>Notes</th>
        </tr>
    </thead>
    <tbody>
        <tr>
            <td><a href="https://lpdaac.usgs.gov/products/astgtmv003/">The Terra Advanced Spaceborne Thermal Emission
                    and Reflection Radiometer (ASTER) Global Digital Elevation Model (GDEM) Version 3 (ASTGTM)</a></td>
            <td><a href="https://github.com/ua-snap/gs-ingest/blob/main/astergdem/download.sh">Download script</a></td>
            <td><strong><code>0</code></strong> indicates sea level. Negative values are expected and indicate
                depressions below sea level.</td>
        </tr>
    </tbody>
    <tfoot>
        <tr>
            <td colspan="3"></td>
        </tr>
    </tfoot>
</table>

{% endblock %}<|MERGE_RESOLUTION|>--- conflicted
+++ resolved
@@ -2,14 +2,10 @@
 {% block content %}
 <h2>Elevation Data</h2>
 
-<<<<<<< HEAD
-<p>This endpoint provides access to ASTER GDEM elevation data for Alaska and Western Canada. Each endpoint returns
-    three values: minimum, maximum, and mean elevations derived from corresponding interpolations used to resample the
-    source data from 30 m spatial resolution to 1 km. This technique is used to assure elevation fidelity between the
-    original and downsampled data.</p>
-=======
-<p>These data are for use in the Climate Impact Reports tool. Currently the service endpoints query ASTER GDEM elevation data for Alaska and Western Canada. Each query returns three values: minimum, maximum, and mean elevations derived from corresponding interpolations used to resample the source data from 30 m spatial resolution to 1 km. This technique is used to assure elevation fidelity between the original and downsampled data.</p>
->>>>>>> 75e3e08a
+<p>These data are for use in the Climate Impact Reports tool. Currently the service endpoints query ASTER GDEM elevation
+    data for Alaska and Western Canada. Each query returns three values: minimum, maximum, and mean elevations derived
+    from corresponding interpolations used to resample the source data from 30 m spatial resolution to 1 km. This
+    technique is used to assure elevation fidelity between the original and downsampled data.</p>
 
 <h3>Service endpoints</h3>
 
