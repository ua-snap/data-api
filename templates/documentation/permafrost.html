{% extends 'base.html' %} {% block content %}
<h2>Permafrost Data</h2>

<p>
  These endpoints provide access to permafrost information for Alaska, including
  outputs from academic research on permafrost type and extent as well as ground
  temperatures.
</p>

<p>
  Annual projections of permafrost top and base depths, talik thickness, and
  mean annual ground temperature at seven different depths were provided by the
  GIPL 2.0 model at a resolution of 1km for years 2021&ndash;2120. These
  projections are provided for GFDL-CM3 and NCAR-CCSM4 model outputs, as well as
  a 5-model average, under the RCP 4.5 and RCP 8.5 emissions scenarios.
</p>

<p>
  Permafrost extent and ground ice volume data (Jorgenson et al., 2008) and mean
  annual top of permafrost ground temperature and modeled permafrost extent data
  spanning 2000&ndash;2016 (Obu et al., 2018) are also available.
</p>

<p>
  Links to academic references and source datasets are included at the bottom of
  this page.
</p>

<h3>Service endpoints</h3>

<h4>Geophysical Institute Permafrost Lab (GIPL) model output (point query)</h4>

<p>
  Query GIPL 2.0 model outputs (1 km spatial resolution) for ten variables for a
  single point specified by latitude and longitude.
</p>

<table class="endpoints">
  <thead>
    <tr>
      <th class="endpoint-label">Endpoint</th>
      <th class="endpoint-url">Example URL</th>
    </tr>
  </thead>
  <tbody>
    <tr>
      <td>GIPL point query of entire time series</td>
      <td>
        <a href="/permafrost/point/gipl/63.0628/-146.1627"
          >/permafrost/point/gipl/63.0628/-146.1627</a
        >
      </td>
    </tr>
    <tr>
      <td>GIPL point query within year range</td>
      <td>
        <a href="/permafrost/point/gipl/63.0628/-146.1627/2040/2050"
          >/permafrost/point/gipl/63.0628/-146.1627/2040/2050</a
        >
      </td>
    </tr>
  </tbody>
  <tfoot>
    <tr>
      <td colspan="2">
        Min/mean/max summaries of projected years are available by appending
        <code>?summarize=mmm</code> to the URL. <br />
        CSV output is also available by appending <code>?format=csv</code> to
        the URL. <br />
        Chaining of multiple arguments is supported (e.g.,
        <code>?summarize=mmm&format=csv</code>).
      </td>
    </tr>
  </tfoot>
</table>

<h4>Permafrost model output summaries from multiple sources (point query)</h4>

<p>
  Query permafrost model outputs (e.g. extent, ground temperatures) from
  multiple sources.
</p>

<table class="endpoints">
  <thead>
    <tr>
      <th class="endpoint-label">Endpoint</th>
      <th class="endpoint-url">Example URL</th>
    </tr>
  </thead>
  <tbody>
    <tr>
      <td>Multiple permafrost data sources point query summary</td>
      <td>
        <a href="/permafrost/point/65.0628/-146.1627"
          >/permafrost/point/65.0628/-146.1627</a
        >
      </td>
    </tr>
  </tbody>
  <tfoot>
    <tr>
      <td colspan="2">
        CSV output is also available by appending <code>?format=csv</code> to
        the URL.
      </td>
    </tr>
  </tfoot>
</table>

<h3>Output</h3>

<h4>Geophysical Institute Permafrost Lab (GIPL) model output</h4>

<p>
  Results from GIPL entire series or time slice queries will look like this:
</p>

<pre>
{
  "5ModelAvg": {
    "2021": {
      "RCP 4.5": {
        "magt0.5m": -2.6,
        "magt1m": -3.1,
        "magt2m": -3.3,
        "magt3m": -3.4,
        "magt4m": -3.5,
        "magt5m": -3.5,
        "magtsurface": -0.0,
        "permafrostbase": 153.2,
        "permafrosttop": 0.7,
        "talikthickness": 0
      },
      ...
    },
    ...
  },
  ...
}
</pre>

<p>The above output is structured like this:</p>

<pre>
{
  &lt;model&gt;: {
    &lt;year&gt;:{
      &lt;scenario&gt;: {
        "magt0.5m": &lt;mean annual ground temperature value at 0.5 m depth (&deg;C)&gt;,
        "magt1m": &lt;mean annual ground temperature value at 1 m depth (&deg;C)&gt;,
        "magt2m": &lt;mean annual ground temperature value at 2 m depth (&deg;C)&gt;,
        "magt3m": &lt;mean annual ground temperature value at 3 m depth (&deg;C)&gt;,
        "magt4m": &lt;mean annual ground temperature value at 4 m depth (&deg;C)&gt;,
        "magt5m": &lt;mean annual ground temperature value at 5 m depth (&deg;C)&gt;,
        "magtsurface": &lt;mean annual ground temperature value at 0.01 m depth (&deg;C)&gt;,
        "permafrostbase": &lt;depth of permafrost base (m)&gt;,
        "permafrosttop": &lt;depth of permafrost top (m)&gt;,
        "talikthickness": &lt;thickness of talik layer (m)&gt;
      },
      ...
    },
    ...
  },
  ...
}
</pre>

<h4>Geophysical Institute Permafrost Lab (GIPL) min/mean/max summaries</h4>

<p>Results from min/mean/max summary queries will look like this:</p>

<pre>
{
  "gipl1kmmax": {...},
  "gipl1kmmean": {...},
  "gipl1kmmin": {...},
}
</pre>

<p>The above output is structured like this:</p>

<pre>
{
<<<<<<< HEAD
    "gipl1kmmax": &lt;max values for all ten variables across all models and scenarios and years in the time slice&gt;,
    "gipl1kmmean": &lt;mean values for all ten variables across all models and scenarios and years in the time slice&gt;,
    "gipl1kmmin": &lt;min values for all ten variables across all models and scenarios and years in the time slice&gt;
=======
  "gipl1kmmax": &lt;max values for all ten variables across all models and scenarios and years in the time slice&gt;,
  "gipl1kmmean": &lt;mean values for all ten variables across all models and scenarios and years in the time slice&gt;,
  "gipl1kmmin": &lt;min values for all ten variables across all models and scenarios and years in the time slice&gt;
>>>>>>> aa949823
}
</pre>

<h4>Summaries from multiple sources</h4>

<p>Results from multiple source summary queries will look like this:</p>

<pre>
{
  "gipl_1km": {
    "5ModelAvg": {
      "2021": {
        "RCP 4.5": {
          "magt0.5m": -2.8,
          "magt1m": -3.1,
          "magt2m": -3.4,
          "magt3m": -3.5,
          "magt4m": -3.6,
          "magt5m": -3.6,
          "magtsurface": -1.1,
          "permafrostbase": 178.7,
          "permafrosttop": 0.8,
          "talikthickness": 0
        },
        ...
      },
      ...
    },
    ...
    "title": "GIPL 2.0 1km Model Output: Mean Annual Ground Temperature (deg C) at Permafrost Base and Permafrost Top; Talik Thickness (m)"
  },
  "jorg": {
    "ice": "Moderate",
    "pfx": "Discontinuous",
    "title": "Jorgenson et al. (2008) Permafrost Extent and Ground Ice Volume"
  },
  "obu_magt": {
    "depth": "Top of Permafrost",
    "temp": 0.2,
    "title": "Obu et al. (2018) 2000-2016 Mean Annual Top of Permafrost Ground Temperature (&deg;C)",
    "year": "2000-2016"
  },
  "obupfx": {
    "pfx": "Sporadic",
    "title": "Obu et al. (2018) Permafrost Extent"
  }
}
</pre>

<p>The above output is structured like this:</p>

<pre>
{
  "gipl_1km": {
    &lt;model&gt;: {
      &lt;year&gt;: {
        &lt;scenario&gt;: {
          "magt0.5m": &lt;mean annual ground temperature value at 0.5 m depth (&deg;C)&gt;,
          "magt1m": &lt;mean annual ground temperature value at 1 m depth (&deg;C)&gt;,
          "magt2m": &lt;mean annual ground temperature value at 2 m depth (&deg;C)&gt;,
          "magt3m": &lt;mean annual ground temperature value at 3 m depth (&deg;C)&gt;,
          "magt4m": &lt;mean annual ground temperature value at 4 m depth (&deg;C)&gt;,
          "magt5m": &lt;mean annual ground temperature value at 5 m depth (&deg;C)&gt;,
          "magtsurface": &lt;mean annual ground temperature value at 0.01 m depth (&deg;C)&gt;,
          "permafrostbase": &lt;depth of permafrost base (m)&gt;,
          "permafrosttop": &lt;depth of permafrost top (m)&gt;,
          "talikthickness": &lt;thickness of talik layer (m)&gt;
        },
        ...
      },
      ...
    },
    ...
    "title": &lt;title describing these results&gt;
  },
  "jorg": {
    "ice": &lt;estimated ground ice volume&gt;,
    "pfx": &lt;permafrost extent&gt;,
    "title": &lt;title describing these results&gt;
  },
  "obu_magt": {
    "depth": &lt;top of permafrost (i.e. depth of active layer)&gt;,
    "temp": &lt;mean annual ground temperature (&deg;C)&gt;,
    "title": &lt;title describing these results&gt;,
    "year": &lt;date range of model output&gt;
  },
  "obupfx": {
    "pfx": &lt;permafrost extent&gt;,
    "title": &lt;title describing these results&gt;
  }
}
</pre>

<h3>Source data</h3>

<table>
  <thead>
    <tr>
      <th>Metadata & source data access</th>
      <th>Academic reference</th>
    </tr>
  </thead>
  <tbody>
    <tr>
      <td>
        <a
          href="https://catalog.snap.uaf.edu/geonetwork/srv/eng/catalog.search#/metadata/c24a957b-8a56-40bf-bc09-43a567182d36"
          >GIPL 2.0 1 km Model Outputs</a
        >
      </td>
      <td>
        Marchenko, S., Romanovsky, V., & Tipenko, G. (2008). Numerical modeling
        of spatial permafrost dynamics in Alaska.
        <i
          >Ninth International Conference on Permafrost, Online Proceedings,
          Volume 2</i
        >, 1125&ndash;1130. Accessed 2023-09-08 from
        <a href="https://www.permafrost.org/event/icop9/"
          >https://www.permafrost.org/event/icop9/</a
        >
      </td>
    </tr>
    <tr>
      <td>
        <a href="https://catalog.northslopescience.org/dataset/1725"
          >Jorgenson Permafrost Characteristics</a
        >
      </td>
      <td>
        Jorgenson, M., Yoshikawa, K., Kanevskiy, M., Shur, Y., Romanovsky, V.,
        Marchenko, S., & Jones, B. (2008). Permafrost Characteristics of Alaska
        + Map.
        <i
          >Ninth International Conference on Permafrost, Online Proceedings,
          Volume 1</i
        >, 121&ndash;122. Accessed 2023-09-08 from
        <a
          href="https://www.researchgate.net/profile/Sergey-Marchenko-3/publication/334524021_Permafrost_Characteristics_of_Alaska_Map/links/5d2f7672a6fdcc2462e86fae/Permafrost-Characteristics-of-Alaska-Map.pdf"
          >https://www.researchgate.net/profile/Sergey-Marchenko-3/publication/334524021_Permafrost_Characteristics_of_Alaska_Map/links/5d2f7672a6fdcc2462e86fae/Permafrost-Characteristics-of-Alaska-Map.pdf</a
        >
      </td>
    </tr>
    <tr>
      <td>
        <a
          href="https://store.pangaea.de/Publications/ObuJ-etal_2018/UiO_PEX_MAGTM_5.0_20181127_2000_2016_NH.zip"
          >Mean annual ground temperature dataset (ZIP file)</a
        >,<br />
        <a
          href="https://store.pangaea.de/Publications/ObuJ-etal_2018/UiO_PEX_PERZONES_5.0_20181128_2000_2016_NH.zip"
          >Permafrost zones dataset (ZIP file)</a
        >
      </td>
      <td>
        Obu, J., Westermann, S., Kääb, A., & Bartsch, A. (2018). Ground
        Temperature Map, 2000-2016.
        <i>Northern Hemisphere Permafrost.</i> Alfred Wegener Institute,
        Helmholtz Centre for Polar and Marine Research, Bremerhaven, PANGAEA,
        <a href="https://doi.org/10.1594/PANGAEA.888600"
          >https://doi.org/10.1594/PANGAEA.888600</a
        >
      </td>
    </tr>
  </tbody>
</table>

{% endblock %}<|MERGE_RESOLUTION|>--- conflicted
+++ resolved
@@ -182,15 +182,9 @@
 
 <pre>
 {
-<<<<<<< HEAD
-    "gipl1kmmax": &lt;max values for all ten variables across all models and scenarios and years in the time slice&gt;,
-    "gipl1kmmean": &lt;mean values for all ten variables across all models and scenarios and years in the time slice&gt;,
-    "gipl1kmmin": &lt;min values for all ten variables across all models and scenarios and years in the time slice&gt;
-=======
   "gipl1kmmax": &lt;max values for all ten variables across all models and scenarios and years in the time slice&gt;,
   "gipl1kmmean": &lt;mean values for all ten variables across all models and scenarios and years in the time slice&gt;,
   "gipl1kmmin": &lt;min values for all ten variables across all models and scenarios and years in the time slice&gt;
->>>>>>> aa949823
 }
 </pre>
 
