--- conflicted
+++ resolved
@@ -101,7 +101,6 @@
     return urls
 
 
-<<<<<<< HEAD
 def generate_describe_coverage_url(describe_coverage_str):
     """Generate a WCPS describe() URL from a query string.
 
@@ -111,11 +110,11 @@
         URL for a WCPS describe() request
     """
     return f"{RAS_BASE_URL}/ows?&SERVICE=WCS&VERSION=2.1.0&REQUEST=ProcessCoverages&query={describe_coverage_str}"
-=======
+
+
 def generate_wfs_conus_hydrology_url(geom_id):
     wfs_url = (
         GS_BASE_URL
         + f"wfs?service=WFS&version=1.0.0&request=GetFeature&typeName=hydrology:seg&propertyName=(GNIS_NAME,the_geom)&outputFormat=application/json&cql_filter=(seg_id_nat={geom_id})"
     )
-    return wfs_url
->>>>>>> beadc41a
+    return wfs_url