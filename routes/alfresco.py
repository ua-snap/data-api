import asyncio
import io
import csv
import time
import itertools
import requests
import geopandas as gpd
import numpy as np
import xarray as xr
from flask import (
    Blueprint,
    render_template,
    request,
    current_app as app,
)
from shapely.geometry import Point

# local imports
from generate_requests import *
from generate_urls import generate_wcs_query_url
from fetch_data import *
from validate_request import (
    validate_latlon,
    project_latlon,
    validate_var_id,
)
<<<<<<< HEAD
from validate_data import get_poly_3338_bbox, nullify_and_prune, postprocess, place_name
from luts import huc_gdf, huc12_gdf, akpa_gdf
=======
from validate_data import get_poly_3338_bbox, postprocess
from luts import huc12_gdf, type_di
>>>>>>> f995aa2f
from config import WEST_BBOX, EAST_BBOX
from . import routes

alfresco_api = Blueprint("alfresco_api", __name__)


# These are the encoded coordinate values for the "era" axis of the
# rasdaman coverages being queried here. Each tuple contains the first
# and last coordinate for creating WCPS query to average over them.
# E.g., (3,5) computes average across 2040-2049, 2050-2059, and 2060-2069.
summary_era_coords = [(3, 5), (6, 8)]

# create encodings for coverages (currently all coverages share encodings)
future_dim_encodings = asyncio.run(get_dim_encodings("relative_flammability_future"))
historical_dim_encodings = asyncio.run(
    get_dim_encodings("relative_flammability_historical")
)

var_ep_lu = {
    "flammability": {
        "cov_id_str": "relative_flammability",
        "varname": "rf",
    },
    "veg_change": {
        "cov_id_str": "relative_vegetation_change",
        "varname": "rvc",
    },
}

var_label_lu = {
    "flammability": "Flammability",
    "veg_change": "Vegetation Change",
}

# CSV field names
alf_fieldnames = ["date_range", "model", "scenario", "variable", "stat", "value"]


async def fetch_alf_point_data(x, y, cov_id_str):
    """Make the async request for the data at the specified point for
    a specific varname.

    Args:
        x (float): lower x-coordinate bound
        y (float): lower y-coordinate bound
        cov_id_str (str): shared portion of coverage_ids to query

    Returns:
        list of data results from each of historical and future coverages
    """
    # set up WCS request strings
    request_strs = []
    # historical data request string
    request_strs.append(generate_wcs_getcov_str(x, y, f"{cov_id_str}_historical"))
    # generate both future average requests (averages over decades)
    for coords in summary_era_coords:
        request_strs.append(
            generate_average_wcps_str(x, y, f"{cov_id_str}_future", "era", coords)
        )
    # future non-average request str
    request_strs.append(generate_wcs_getcov_str(x, y, f"{cov_id_str}_future"))
    urls = [generate_wcs_query_url(request_str) for request_str in request_strs]
    point_data_list = await fetch_data(urls)
    return point_data_list


async def fetch_alf_bbox_data(bbox_bounds, cov_id_str):
    """Make the async request for the data at the specified point for
    a specific varname.

    Args:
        bbox_bounds (tuple): 4-tuple of x,y lower/upper bounds: (<xmin>,<ymin>,<xmax>,<ymax>)
        cov_id_str (str): shared portion of coverage_ids to query

    Returns:
        list of data results from each of historical and future coverages
    """
    # set up WCS request strings
    request_strs = []
    # historical data request string
    request_strs.append(
        generate_netcdf_wcs_getcov_str(bbox_bounds, f"{cov_id_str}_historical")
    )
    # generate both future average requests (averages over decades)
    for coords in summary_era_coords:
        # kwargs to pass to function in generate_netcdf_average_wcps_str
        kwargs = {
            "cov_id": f"{cov_id_str}_future",
            "axis_name": "era",
            "axis_coords": coords,
            "encoding": "netcdf",
        }
        request_strs.append(generate_netcdf_average_wcps_str(bbox_bounds, kwargs))
    # future non-average request str
    request_strs.append(
        generate_netcdf_wcs_getcov_str(bbox_bounds, f"{cov_id_str}_future")
    )
    urls = [generate_wcs_query_url(request_str) for request_str in request_strs]
    bbox_ds_list = await fetch_bbox_netcdf_list(urls)
    return bbox_ds_list


def package_historical_alf_point_data(point_data, varname):
    """Add dim names to JSON response from point query
    for the historical coverages

    Args:
        point_data (list): nested list containing JSON
            results of historical alfresco point query
        varname (str): variable name

    Returns:
        JSON-like dict of query results
    """
    point_data_pkg = {}
    # hard-code summary period for CRU
    for ei, value in enumerate(point_data):  # (nested list with value at dim 0)
        era = historical_dim_encodings["era"][ei]
        point_data_pkg[era] = {"CRU-TS40": {"CRU_historical": {varname: value}}}
    return point_data_pkg


def package_ar5_alf_point_data(point_data, varname):
    """Add dim names to JSON response from typical AR5 point query

    Args:
        point_data (list): nested list containing JSON
            results of AR5 WCPS query
        varname (str): variable name

    Returns:
        JSON-like dict of query results
    """
    point_data_pkg = {}
    # AR5 data:
    # era, model, scenario
    for ei, m_li in enumerate(point_data):  # (nested list with model at dim 0)
        era = future_dim_encodings["era"][ei]
        point_data_pkg[era] = {}
        for mi, s_li in enumerate(m_li):  # (nested list with scenario at dim 0)
            model = future_dim_encodings["model"][mi]
            point_data_pkg[era][model] = {}
            for si, value in enumerate(s_li):
                scenario = future_dim_encodings["scenario"][si]
                point_data_pkg[era][model][scenario] = {varname: value}
    return point_data_pkg


def package_ar5_alf_averaged_point_data(point_data, varname):
    """Add dim names to JSON response from WCPS point query
    for the AR5/CMIP5 coverages

    Args:
        point_data (list): nested list containing JSON
            results of AR5 WCPS query
        varname (str): variable name

    Returns:
        JSON-like dict of query results
    """
    point_data_pkg = {}
    # AR5 data:
    # model, scenario
    for mi, s_li in enumerate(point_data):  # (nested list with scenario at dim 0)
        model = future_dim_encodings["model"][mi]
        point_data_pkg[model] = {}
        for si, value in enumerate(s_li):
            scenario = future_dim_encodings["scenario"][si]
            point_data_pkg[model][scenario] = {varname: round(value, 4)}
    return point_data_pkg


def get_poly_mask_arr(ds, poly, bandname):
    """Get the polygon mask array from an xarray dataset, intended to be recycled for rapid
    zonal summary across results from multiple WCS requests for the same bbox. Wrapper for
    rasterstats zonal_stats().

    Args:
        ds (xarray.DataSet): xarray dataset returned from fetching a bbox from a coverage
        poly (shapely.Polygon): polygon to create mask from
        bandname (str): name of the DataArray containing the data

    Returns:
        poly_mask_arr (numpy.ma.core.MaskedArra): a masked array masking the cells intersecting
            the polygon of interest
    """
    # need a data layer of same x/y shape just for running a zonal stats
    xy_shape = ds[bandname].values.shape[-2:]
    data_arr = np.zeros(xy_shape)
    # get affine transform from the xarray.DataSet
    ds.rio.set_spatial_dims("X", "Y")
    transform = ds.rio.transform()
    poly_mask_arr = zonal_stats(
        poly,
        data_arr,
        affine=transform,
        nodata=np.nan,
        stats=["mean"],
        raster_out=True,
    )[0]["mini_raster_array"]
    return poly_mask_arr


def summarize_within_poly_marr(
    ds, poly_mask_arr, dim_encodings, bandname="Gray", varname="Gray"
):
    """Summarize a single Data Variable of a xarray.DataSet within a polygon.
    Return the results as a nested dict.

    NOTE - This is a candidate for de-duplication! Only defining here because some
    things are out-of-sync with existing ways of doing things (e.g., key names
    in dim_encodings dicts in other endpoints are not equal to axis names in coverages)

    Args:
        ds (xarray.DataSet): DataSet with "Gray" as variable of
            interest
        poly_mask_arr (numpy.ma.core.MaskedArra): a masked array masking the cells intersecting
            the polygon of interest
        dim_encodings (dict): nested dictionary of thematic key value pairs that chacterize the
            data and map integer data coordinates to models, scenarios, variables, etc.
        bandname (str): name of variable in ds, defaults to "Gray" for rasdaman coverages where
            the name is not given at ingest
        varname (str): standard variable name used for storing results

    Returns:
        Nested dict of results for all non-X/Y axis combinations,
    """
    # will actually operate on underlying DataArray

    da = ds[bandname]
    # get axis (dimension) names and make list of all coordinate combinations
    all_dims = da.dims
    dimnames = [dimname for dimname in all_dims if dimname not in ("X", "Y")]
    iter_coords = list(
        itertools.product(*[list(ds[dimname].values) for dimname in dimnames])
    )

    # generate all combinations of decoded coordinate values
    dim_combos = []
    for coords in iter_coords:
        map_list = [
            dim_encodings[dimname][coord] for coord, dimname in zip(coords, dimnames)
        ]
        dim_combos.append(map_list)
    aggr_results = generate_nested_dict(dim_combos)

    data_arr = []
    for coords in iter_coords:
        sel_di = {dimname: int(coord) for dimname, coord in zip(dimnames, coords)}
        data_arr.append(da.sel(sel_di).values)
    data_arr = np.array(data_arr)

    # need to transpose the 2D spatial slices if X is the "rows" dimension
    if all_dims.index("X") < all_dims.index("Y"):
        data_arr = data_arr.transpose(0, 2, 1)

    data_arr_mask = np.broadcast_to(poly_mask_arr.mask, data_arr.shape)
    data_arr[data_arr_mask] = np.nan
    results = np.nanmean(data_arr, axis=(1, 2)).astype(float)

    for map_list, result in zip(dim_combos, results):
        if len(map_list) > 1:
            get_from_dict(aggr_results, map_list[:-1])[map_list[-1]] = {
                varname: round(result, 4)
            }
        else:
            aggr_results[map_list[0]] = round(result, 4)
    return aggr_results


def run_aggregate_var_polygon(var_ep, poly_gdf, poly_id):
    """Get data summary (e.g. zonal mean) of single variable in polygon.

    Args:
        var_ep (str): variable endpoint. Either flammability or veg_change
            poly_gdf (GeoDataFrame): the object from which to fetch the polygon,
            e.g. the HUC 8 geodataframe for watershed polygons
        poly_id (str or int): the unique `id` used to identify the Polygon
            for which to compute the zonal mean.

    Returns:
        aggr_results (dict): data representing zonal means within the polygon.

    Notes:
        Fetches data on the individual instances of the singular dimension combinations. Consider
            validating polygon IDs in `validate_data` or `lat_lon` module.
    """
    poly = get_poly_3338_bbox(poly_gdf, poly_id)
    # mapping between coordinate values (ints) and variable names (strs)
    varname = var_ep_lu[var_ep]["varname"]
    cov_id_str = var_ep_lu[var_ep]["cov_id_str"]
    ds_list = asyncio.run(fetch_alf_bbox_data(poly.bounds, cov_id_str))

    # get the polygon mask array for rapidly aggregating within the polygon
    #  for all data layers (avoids computing spatial transform for each layer)
    bandname = "Gray"
    poly_mask_arr = get_poly_mask_arr(ds_list[0], poly, bandname)
    # average over the following decades / time periods
    aggr_results = {}
    historical_results = summarize_within_poly_marr(
        ds_list[0], poly_mask_arr, historical_dim_encodings, bandname, varname
    )
    #  add the model, scenario, and varname levels for CRU
    for era in historical_results:
        aggr_results[era] = {
            "CRU-TS40": {"CRU_historical": {varname: historical_results[era]}}
        }
    # run regular future
    ar5_results = summarize_within_poly_marr(
        ds_list[-1], poly_mask_arr, future_dim_encodings, bandname, varname
    )
    for era, summaries in ar5_results.items():
        aggr_results[era] = summaries
    # run summary eras for future
    summary_eras = ["2040-2069", "2070-2099"]
    for ds, era in zip(ds_list[1:3], summary_eras):
        aggr_results[era] = summarize_within_poly_marr(
            ds, poly_mask_arr, future_dim_encodings, bandname, varname
        )

    return aggr_results


@routes.route("/alfresco/")
@routes.route("/alfresco/abstract/")
@routes.route("/alfresco/flammability/")
@routes.route("/alfresco/veg_change/")
def alfresco_about():
    return render_template("alfresco/abstract.html")


@routes.route("/alfresco/flammability/point/")
@routes.route("/alfresco/veg_change/point/")
@routes.route("/alfresco/point/")
def alfresco_about_point():
    return render_template("alfresco/point.html")


@routes.route("/alfresco/flammability/area/")
@routes.route("/alfresco/veg_change/area/")
@routes.route("/alfresco/area/")
def alfresco_about_huc():
    return render_template("alfresco/area.html")


@routes.route("/alfresco/flammability/local/")
@routes.route("/alfresco/veg_change/local/")
@routes.route("/alfresco/local/")
def alfresco_about_local():
    return render_template("alfresco/local.html")


@routes.route("/alfresco/<var_ep>/point/<lat>/<lon>")
def run_fetch_alf_point_data(var_ep, lat, lon):
    """Point data endpoint. Fetch point data for
    specified lat/lon and return JSON-like dict.

    Args:
        var_ep (str): variable endpoint. Either flammability or veg_change
        lat (float): latitude
        lon (float): longitude

    Returns:
        JSON-like dict of requested ALFRESCO data

    Notes:
        example request: http://localhost:5000/flammability/point/65.0628/-146.1627
    """
    validation = validate_latlon(lat, lon)
    if validation == 400:
        return render_template("400/bad_request.html"), 400
    if validation == 422:
        return (
            render_template(
                "422/invalid_latlon.html", west_bbox=WEST_BBOX, east_bbox=EAST_BBOX
            ),
            422,
        )

    x, y = project_latlon(lat, lon, 3338)

    if var_ep in var_ep_lu.keys():
        cov_id_str = var_ep_lu[var_ep]["cov_id_str"]
        try:
            point_data_list = asyncio.run(fetch_alf_point_data(x, y, cov_id_str))
        except Exception as exc:
            if hasattr(exc, "status") and exc.status == 404:
                return render_template("404/no_data.html"), 404
            return render_template("500/server_error.html"), 500
    else:
        return render_template("400/bad_request.html"), 400

    varname = var_ep_lu[var_ep]["varname"]
    point_pkg = package_historical_alf_point_data(point_data_list[0], varname)
    # package AR5 data and fold into data pakage
    ar5_point_pkg = package_ar5_alf_point_data(point_data_list[3], varname)
    for era, summaries in ar5_point_pkg.items():
        point_pkg[era] = summaries
    # package summary future eras in
    point_pkg["2040-2069"] = package_ar5_alf_averaged_point_data(
        point_data_list[1], varname
    )
    point_pkg["2070-2099"] = package_ar5_alf_averaged_point_data(
        point_data_list[2], varname
    )

    if request.args.get("format") == "csv":
        point_pkg = nullify_and_prune(point_pkg, "alfresco")
        if point_pkg in [{}, None, 0]:
            return render_template("404/no_data.html"), 404
        community_id = request.args.get("community")
        return create_csv(point_pkg, var_ep, "point", community_id, lat=lat, lon=lon)

    return postprocess(point_pkg, "alfresco")


<<<<<<< HEAD
def create_csv(data_pkg, var_ep, place_type, place_id, lat=None, lon=None):
    """Create CSV file with metadata string and location based filename.

    Args:
        data_pkg (dict): JSON-like object of data
        var_ep (str): flammability or veg_change
        place_type: point, huc, or pa
        place_id: place identifier (e.g., AK124)
        lat: latitude for points or None for polygons
        lon: longitude for points or None for polygons
    Returns:
        CSV response object
    """
    varname = var_ep_lu[var_ep]["varname"]
    csv_dicts = build_csv_dicts(
        data_pkg,
        alf_fieldnames,
        {"variable": varname, "stat": "mean"},
    )

    place = place_name(place_type, place_id)
    metadata = csv_metadata(place, place_id, place_type, lat, lon)
    metadata += "# mean is the mean of of annual means\n"

    if place is not None:
        filename = var_label_lu[var_ep] + " for " + quote(place) + ".csv"
    else:
        filename = var_label_lu[var_ep] + " for " + lat + ", " + lon + ".csv"

    return write_csv(csv_dicts, alf_fieldnames, filename, metadata)


@routes.route("/alfresco/<var_ep>/huc/<huc_id>")
def run_fetch_alf_huc_data(var_ep, huc_id):
    """HUC-aggregation data endpoint. Fetch data within HUC
    for specified variable and return JSON-like dict.

    Args:
        var_ep (str): variable endpoint. Either veg_change or flammability
        huc_id (int): HUC-8 or HUC-12 id.
    Returns:
        huc_pkg (dict): zonal mean of variable(s) for HUC polygon

    """
    validation = validate_huc(huc_id)
    if validation is not True:
        return validation

    try:
        huc_pkg = run_aggregate_var_polygon(var_ep, huc_gdf, huc_id)
    except:
        return render_template("422/invalid_huc.html"), 422

    if request.args.get("format") == "csv":
        huc_pkg = nullify_and_prune(huc_pkg, "alfresco")
        if huc_pkg in [{}, None, 0]:
            return render_template("404/no_data.html"), 404
        return create_csv(huc_pkg, var_ep, "huc", huc_id)

    return postprocess(huc_pkg, "alfresco")


@routes.route("/alfresco/<var_ep>/protectedarea/<akpa_id>")
def run_fetch_alf_protectedarea_data(var_ep, akpa_id):
    """Protected Area-aggregation data endpoint. Fetch data within Protected Area for specified
    variable and return JSON-like dict.

    Args:
        var_ep (str): variable endpoint. Either veg_change or flammability
        akpa_id (str): Protected Area ID (e.g. "NPS7")
    Returns:
        pa_pkg (dict): zonal mean of variable(s) for protected area polygon
    """
    validation = validate_akpa(akpa_id)
    if validation == 400:
        return render_template("400/bad_request.html"), 400
    # pa_pkg = run_aggregate_var_polygon(var_ep, akpa_gdf, akpa_id)
    try:
        pa_pkg = run_aggregate_var_polygon(var_ep, akpa_gdf, akpa_id)
    except:
        return render_template("422/invalid_protected_area.html"), 422

    if request.args.get("format") == "csv":
        pa_pkg = nullify_and_prune(pa_pkg, "alfresco")
        if pa_pkg in [{}, None, 0]:
            return render_template("404/no_data.html"), 404
        return create_csv(pa_pkg, var_ep, "pa", akpa_id)

    return postprocess(pa_pkg, "alfresco")


=======
>>>>>>> f995aa2f
@routes.route("/alfresco/<var_ep>/local/<lat>/<lon>")
def run_fetch_alf_local_data(var_ep, lat, lon):
    """ "Local" endpoint for ALFRESCO data - finds the HUC-12 that intersects
    the request lat/lon and returns a summary of data within that HUC

    Args:
        var_ep (str): variable endpoint. Either flammability or veg_change
        lat (float): latitude
        lon (float): longitude

    Returns:
        JSON-like dict of requested ALFRESCO data
    """
    validation = validate_latlon(lat, lon)
    if validation == 400:
        return render_template("400/bad_request.html"), 400
    if validation == 422:
        return (
            render_template(
                "422/invalid_latlon.html", west_bbox=WEST_BBOX, east_bbox=EAST_BBOX
            ),
            422,
        )

    # create Point object from coordinates
    x, y = project_latlon(lat, lon, 3338)
    # intersct the point with the HUC-12 polygons
    point = Point(x, y)
    intersect = huc12_gdf["geometry"].intersection(point)
    # algorithm below to find the most qualified HUC, since we cannot
    # rely on a simply intersection because simplified HUC-12s are not mutually
    # exclusive and exhaustive over AK
    # (because the simplifying algorithm does not preserve topology of the orginal shapefile)
    idx_arr = np.where(~np.array([poly.is_empty for poly in intersect]))[0]
    if len(idx_arr) == 1:
        # ideal case (and probably most common) - point intersects a single HUC
        huc_id = huc12_gdf.iloc[idx_arr[0]].name
    elif len(idx_arr) > 1:
        # case where multiple polygons intersect the point
        overlap_gs = gpd.GeoSeries([huc12_gdf["geometry"][idx] for idx in idx_arr])
        distance = np.array(
            [gpd.GeoSeries(point).distance(geom.boundary) for geom in overlap_gs]
        )
        # whichever polygon has the largest distance to the point is
        # actually overlapping it the most, so select that one
        huc_idx = idx_arr[np.argmax(distance)]
        huc_id = huc12_gdf.iloc[huc_idx].name
    else:
        # no intersection, see if a HUC poly is near, within 100m
        distance = huc12_gdf["geometry"].distance(point)
        idx_arr = np.where(distance < 100)[0]
        near_distances = [distance[idx] for idx in idx_arr]
        if len(idx_arr) == 0:
            # if still no luck, assume miss
            return render_template("422/invalid_huc.html"), 422
        else:
            # otherwise take nearest HUC within 100m
            huc_id = huc12_gdf.iloc[idx_arr[np.argmin(near_distances)]].name

    huc12_pkg = run_fetch_alf_area_data(var_ep, huc_id)
    huc12_pkg["huc_id"] = huc_id
    huc12_pkg["boundary_url"] = f"https://earthmaps.io/boundary/area/{huc_id}"

    return huc12_pkg


@routes.route("/alfresco/<var_ep>/area/<var_id>")
def run_fetch_alf_area_data(var_ep, var_id):
    """ALFRESCO aggregation data endpoint. Fetch data within AOI polygon for specified
    variable and return JSON-like dict.

    Args:
        var_ep (str): variable endpoint. Either veg_change or flammability
        var_id (str): ID for any AOI polygon
    Returns:
        poly_pkg (dict): zonal mean of variable(s) for AOI polygon
    """
    poly_type = validate_var_id(var_id)

    # This is only ever true when it is returning an error template
    if type(poly_type) is tuple:
        return poly_type

    try:
        poly_pkg = run_aggregate_var_polygon(var_ep, type_di[poly_type], var_id)
    except:
        return render_template("422/invalid_protected_area.html"), 422

    if request.args.get("format") == "csv":
        varname = var_ep_lu[var_ep]["varname"]
        csv_data = create_csv(
            poly_pkg,
            alf_fieldnames,
            package_coords,
            {"variable": varname, "stat": "mean"},
        )
        return return_csv(csv_data)

    return postprocess(poly_pkg, "alfresco")<|MERGE_RESOLUTION|>--- conflicted
+++ resolved
@@ -24,13 +24,8 @@
     project_latlon,
     validate_var_id,
 )
-<<<<<<< HEAD
 from validate_data import get_poly_3338_bbox, nullify_and_prune, postprocess, place_name
-from luts import huc_gdf, huc12_gdf, akpa_gdf
-=======
-from validate_data import get_poly_3338_bbox, postprocess
 from luts import huc12_gdf, type_di
->>>>>>> f995aa2f
 from config import WEST_BBOX, EAST_BBOX
 from . import routes
 
@@ -354,6 +349,37 @@
     return aggr_results
 
 
+def create_csv(data_pkg, var_ep, place_id, place_type, lat=None, lon=None):
+    """Create CSV file with metadata string and location based filename.
+    Args:
+        data_pkg (dict): JSON-like object of data
+        var_ep (str): flammability or veg_change
+        place_type: point or area
+        place_id: place identifier (e.g., AK124)
+        lat: latitude for points or None for polygons
+        lon: longitude for points or None for polygons
+    Returns:
+        CSV response object
+    """
+    varname = var_ep_lu[var_ep]["varname"]
+    csv_dicts = build_csv_dicts(
+        data_pkg,
+        alf_fieldnames,
+        {"variable": varname, "stat": "mean"},
+    )
+
+    place = place_name(place_type, place_id)
+    metadata = csv_metadata(place, place_id, place_type, lat, lon)
+    metadata += "# mean is the mean of of annual means\n"
+
+    if place is not None:
+        filename = var_label_lu[var_ep] + " for " + quote(place) + ".csv"
+    else:
+        filename = var_label_lu[var_ep] + " for " + lat + ", " + lon + ".csv"
+
+    return write_csv(csv_dicts, alf_fieldnames, filename, metadata)
+
+
 @routes.route("/alfresco/")
 @routes.route("/alfresco/abstract/")
 @routes.route("/alfresco/flammability/")
@@ -442,105 +468,11 @@
         if point_pkg in [{}, None, 0]:
             return render_template("404/no_data.html"), 404
         community_id = request.args.get("community")
-        return create_csv(point_pkg, var_ep, "point", community_id, lat=lat, lon=lon)
+        return create_csv(point_pkg, var_ep, community_id, "point", lat=lat, lon=lon)
 
     return postprocess(point_pkg, "alfresco")
 
 
-<<<<<<< HEAD
-def create_csv(data_pkg, var_ep, place_type, place_id, lat=None, lon=None):
-    """Create CSV file with metadata string and location based filename.
-
-    Args:
-        data_pkg (dict): JSON-like object of data
-        var_ep (str): flammability or veg_change
-        place_type: point, huc, or pa
-        place_id: place identifier (e.g., AK124)
-        lat: latitude for points or None for polygons
-        lon: longitude for points or None for polygons
-    Returns:
-        CSV response object
-    """
-    varname = var_ep_lu[var_ep]["varname"]
-    csv_dicts = build_csv_dicts(
-        data_pkg,
-        alf_fieldnames,
-        {"variable": varname, "stat": "mean"},
-    )
-
-    place = place_name(place_type, place_id)
-    metadata = csv_metadata(place, place_id, place_type, lat, lon)
-    metadata += "# mean is the mean of of annual means\n"
-
-    if place is not None:
-        filename = var_label_lu[var_ep] + " for " + quote(place) + ".csv"
-    else:
-        filename = var_label_lu[var_ep] + " for " + lat + ", " + lon + ".csv"
-
-    return write_csv(csv_dicts, alf_fieldnames, filename, metadata)
-
-
-@routes.route("/alfresco/<var_ep>/huc/<huc_id>")
-def run_fetch_alf_huc_data(var_ep, huc_id):
-    """HUC-aggregation data endpoint. Fetch data within HUC
-    for specified variable and return JSON-like dict.
-
-    Args:
-        var_ep (str): variable endpoint. Either veg_change or flammability
-        huc_id (int): HUC-8 or HUC-12 id.
-    Returns:
-        huc_pkg (dict): zonal mean of variable(s) for HUC polygon
-
-    """
-    validation = validate_huc(huc_id)
-    if validation is not True:
-        return validation
-
-    try:
-        huc_pkg = run_aggregate_var_polygon(var_ep, huc_gdf, huc_id)
-    except:
-        return render_template("422/invalid_huc.html"), 422
-
-    if request.args.get("format") == "csv":
-        huc_pkg = nullify_and_prune(huc_pkg, "alfresco")
-        if huc_pkg in [{}, None, 0]:
-            return render_template("404/no_data.html"), 404
-        return create_csv(huc_pkg, var_ep, "huc", huc_id)
-
-    return postprocess(huc_pkg, "alfresco")
-
-
-@routes.route("/alfresco/<var_ep>/protectedarea/<akpa_id>")
-def run_fetch_alf_protectedarea_data(var_ep, akpa_id):
-    """Protected Area-aggregation data endpoint. Fetch data within Protected Area for specified
-    variable and return JSON-like dict.
-
-    Args:
-        var_ep (str): variable endpoint. Either veg_change or flammability
-        akpa_id (str): Protected Area ID (e.g. "NPS7")
-    Returns:
-        pa_pkg (dict): zonal mean of variable(s) for protected area polygon
-    """
-    validation = validate_akpa(akpa_id)
-    if validation == 400:
-        return render_template("400/bad_request.html"), 400
-    # pa_pkg = run_aggregate_var_polygon(var_ep, akpa_gdf, akpa_id)
-    try:
-        pa_pkg = run_aggregate_var_polygon(var_ep, akpa_gdf, akpa_id)
-    except:
-        return render_template("422/invalid_protected_area.html"), 422
-
-    if request.args.get("format") == "csv":
-        pa_pkg = nullify_and_prune(pa_pkg, "alfresco")
-        if pa_pkg in [{}, None, 0]:
-            return render_template("404/no_data.html"), 404
-        return create_csv(pa_pkg, var_ep, "pa", akpa_id)
-
-    return postprocess(pa_pkg, "alfresco")
-
-
-=======
->>>>>>> f995aa2f
 @routes.route("/alfresco/<var_ep>/local/<lat>/<lon>")
 def run_fetch_alf_local_data(var_ep, lat, lon):
     """ "Local" endpoint for ALFRESCO data - finds the HUC-12 that intersects
@@ -630,13 +562,9 @@
         return render_template("422/invalid_protected_area.html"), 422
 
     if request.args.get("format") == "csv":
-        varname = var_ep_lu[var_ep]["varname"]
-        csv_data = create_csv(
-            poly_pkg,
-            alf_fieldnames,
-            package_coords,
-            {"variable": varname, "stat": "mean"},
-        )
-        return return_csv(csv_data)
+        poly_pkg = nullify_and_prune(poly_pkg, "alfresco")
+        if poly_pkg in [{}, None, 0]:
+            return render_template("404/no_data.html"), 404
+        return create_csv(poly_pkg, var_ep, var_id, "area")
 
     return postprocess(poly_pkg, "alfresco")