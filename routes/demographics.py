from flask import render_template, Response, request
import asyncio
import json
import requests
import pandas as pd

# local imports
from . import routes
from luts import demographics_fields, demographics_descriptions

from generate_urls import generate_wfs_places_url
from fetch_data import fetch_data
from csv_functions import create_csv


def validate_community_id(community):
    """Function to confirm that the input community ID is valid.
    Args:
           community (string): A community ID from route input
    Returns:
            Tuple of boolean and list: for boolean, True means the community ID is valid and False means it is not valid; list is all valid community IDs
    """
    community_ids = []
    url = generate_wfs_places_url("demographics:demographics", properties="id")
    with requests.get(url, verify=True) as r:
        for feature in r.json()["features"]:
            community_ids.append(feature["properties"]["id"])
    if community in community_ids:
        return True, community_ids
    else:
        return False, community_ids


@routes.route("/demographics/")
def demographics_about():
    return render_template("/documentation/demographics.html")


@routes.route("/demographics/<community>")
def get_data_for_community(community):
    """
    Function to pull demographics data as JSON or CSV.
       Args:
           community (string): A community ID from https://earthmaps.io/places/communities, or "all" to get all available communities

       Returns:
           JSON-formatted output of demographic data for the requested community,
           with additional contextual data for Alaska and the United States.

       Notes:
           example: http://localhost:5000/demographics/AK15
    """
    # Validate community ID; if not valid, return an error
    validation, community_ids = validate_community_id(community)
    if not validation:
        return render_template("400/bad_request.html"), 400
    else:
        community_ids = [community, "US0", "AK0"]

    # List URLs
    urls = []
    for c in community_ids:
        urls.append(
            generate_wfs_places_url(
                "demographics:demographics", filter=c, filter_type="id"
            )
        )

    # Requests the Geoserver WFS URLs and extracts property values to a dict
    results = {}
    for r in asyncio.run(fetch_data(urls)):
        results[r["features"][0]["properties"]["id"]] = r["features"][0]["properties"]

    # Rename keys
    for c in community_ids:
        fields_to_rename = [
            x for x in list(results[c].keys()) if x in list(demographics_fields.keys())
        ]
        for field in fields_to_rename:
            results[c][demographics_fields[field]] = results[c].pop(field)

    # Recreate the dicts in a better order for viewing (drops "id", "GEOID", and "areatype")
    # convert to JSON object to preserve ordered output
    fields = [
        "name",
        "comment",
        "total_population",
        "pct_under_18",
        "pct_under_5",
        "pct_65_plus",
        "pct_minority",
        "pct_african_american",
        "pct_amer_indian_ak_native",
        "pct_asian",
        "pct_hawaiian_pacislander",
        "pct_hispanic_latino",
        "pct_white",
        "pct_multi",
        "pct_other",
        "pct_asthma",
        "pct_asthma_low",
        "pct_asthma_high",
        "pct_copd",
        "pct_copd_low",
        "pct_copd_high",
        "pct_diabetes",
        "pct_diabetes_low",
        "pct_diabetes_high",
        "pct_hd",
        "pct_hd_low",
        "pct_hd_high",
        "pct_stroke",
        "pct_stroke_low",
        "pct_stroke_high",
        "pct_mh",
        "pct_mh_low",
        "pct_mh_high",
        "pct_emospt",
        "pct_emospt_low",
        "pct_emospt_high",
        "pct_foodstamps",
        "pct_foodstamps_low",
        "pct_foodstamps_high",
        "pct_w_disability",
        "moe_pct_w_disability",
        "pct_insured",
        "moe_pct_insured",
        "pct_uninsured",
        "moe_pct_uninsured",
        "pct_no_bband",
        "pct_no_hsdiploma",
        "pct_below_150pov",
        "pct_crowding",
        "pct_single_parent",
        "pct_unemployed",
        "pct_hcost",
    ]

    reformatted_results = {}
    for c in community_ids:
        reformatted_results[c] = {}
        for field in fields:
            reformatted_results[c][field] = results[c][field]

<<<<<<< HEAD
    # for each community in the results, round any float values to 1 decimal place
    for i in reformatted_results.items():
        for k, v in i[1].items():
            if isinstance(v, float):
                reformatted_results[i[0]][k] = round(v, 1)
=======
    total_population = reformatted_results[community]["total_population"]
    percent_under_18 = reformatted_results[community]["pct_under_18"]
    population_under_18 = total_population * (percent_under_18 / 100)
    adult_population = round(total_population - population_under_18)
>>>>>>> 28c5ff74

    # apply population threshold
    if adult_population < 50:
        return render_template("/403/pop_under_50.html"), 403

    # Return CSV if requested
    if request.args.get("format") == "csv":
        # reformat to long format dataframe and add descriptions
        rows = []
        for id in reformatted_results.keys():
            row = reformatted_results[id]
            rows.append(row)
        df = pd.DataFrame(rows).set_index("name").T
        # move Alaska column to second to last position and United States columns to the last position
        df.insert(len(df.columns) - 1, "Alaska", df.pop("Alaska"))
        df.insert(len(df.columns) - 1, "United States", df.pop("United States"))
        transposed_results = df.to_dict(orient="index")

        for key in transposed_results:
            transposed_results[key]["description"] = demographics_descriptions[key]

        return create_csv(
            transposed_results, endpoint="demographics", place_id=community
        )

    # Otherwise return Flask JSON Response
    json_results = json.dumps(reformatted_results, indent=4)
    return Response(response=json_results, status=200, mimetype="application/json")<|MERGE_RESOLUTION|>--- conflicted
+++ resolved
@@ -142,18 +142,15 @@
         for field in fields:
             reformatted_results[c][field] = results[c][field]
 
-<<<<<<< HEAD
     # for each community in the results, round any float values to 1 decimal place
     for i in reformatted_results.items():
         for k, v in i[1].items():
             if isinstance(v, float):
                 reformatted_results[i[0]][k] = round(v, 1)
-=======
     total_population = reformatted_results[community]["total_population"]
     percent_under_18 = reformatted_results[community]["pct_under_18"]
     population_under_18 = total_population * (percent_under_18 / 100)
     adult_population = round(total_population - population_under_18)
->>>>>>> 28c5ff74
 
     # apply population threshold
     if adult_population < 50:
