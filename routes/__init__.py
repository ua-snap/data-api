--- conflicted
+++ resolved
@@ -11,9 +11,6 @@
 from .forest import *
 from .mean_annual_precip import *
 from .boundary import *
-<<<<<<< HEAD
 from .vectordata import *
 from .recache import *
-=======
-from .elevation import *
->>>>>>> ebe8a4e4
+from .elevation import *