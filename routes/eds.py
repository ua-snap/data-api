from flask import (
    Blueprint,
    Response,
    render_template,
    request,
    current_app as app,
    jsonify,
)
import asyncio
from aiohttp import ClientSession
from fetch_data import make_get_request
from . import routes

eds_api = Blueprint("eds_api", __name__)


async def fetch_data(url):
    """Wrapper for make_get_request() which gathers and
    executes the urls as asyncio tasks

    Args:
        url (string): URL being requested from API.

    Returns:
        Results of query as JSON
    """
    try:
        async with ClientSession() as session:
            results = await asyncio.create_task(make_get_request(url, session))
        return results
    except:
        # If any of the URLs returns a status other than HTTP status 200,
        # it will return a blank section of the JSON in the place of the
        # ArcticEDS report section.
        return dict()


async def run_fetch_all_eds(lat, lon):
    """
    Fetches a list of data API end points to generate a multiple
    variable JSON that can be used to generate a full report in the
    Arctic EDS website.

    Args:
        lat (float): latitude
        lon (float): longitude


    Returns:
        Multiple variable JSON object
    """
    host = request.host_url
    all_urls = [
        f"{host}eds/temperature/{lat}/{lon}",
        f"{host}eds/precipitation/{lat}/{lon}",
<<<<<<< HEAD
        f"{host}snow/snowfallequivalent/{lat}/{lon}?summarize=mmm",
        f"{host}design_index/freezing/hp/point/{lat}/{lon}",
        f"{host}design_index/thawing/hp/point/{lat}/{lon}",
=======
        f"{host}mmm/snow/snowfallequivalent/hp/{lat}/{lon}",
>>>>>>> 9dd05c25
        f"{host}eds/degree_days/freezing_index/{lat}/{lon}",
        f"{host}eds/degree_days/heating/{lat}/{lon}",
        f"{host}eds/degree_days/thawing_index/{lat}/{lon}",
        f"{host}geology/point/{lat}/{lon}",
        f"{host}physiography/point/{lat}/{lon}",
        f"{host}permafrost/point/{lat}/{lon}",
        f"{host}eds/wet_days_per_year/point/{lat}/{lon}",
        f"{host}elevation/point/{lat}/{lon}",
        f"{host}proj_precip/point/{lat}/{lon}",
    ]

    all_keys = [
        "temperature",
        "precipitation",
        "snowfall",
        "freezing_index",
        "heating_degree_days",
        "thawing_index",
        "geology",
        "physiography",
        "permafrost",
        "wet_days_per_year",
        "elevation",
        "proj_precip",
    ]

    results = await asyncio.gather(*[fetch_data(url) for url in all_urls])

    eds = dict()
    for index in range(len(results)):
        eds[all_keys[index]] = results[index]
    return eds


@routes.route("/eds/all/<lat>/<lon>")
def fetch_all_eds(lat, lon):
    """
    Endpoint for requesting all data required for the Arctic EDS reports.

    Args:
        lat (float): latitude
        lon (float): longitude

    Notes:
        example request: http://localhost:5000/eds/all/68.0764/-154.5501
    """

    return asyncio.run(run_fetch_all_eds(lat, lon))<|MERGE_RESOLUTION|>--- conflicted
+++ resolved
@@ -53,13 +53,7 @@
     all_urls = [
         f"{host}eds/temperature/{lat}/{lon}",
         f"{host}eds/precipitation/{lat}/{lon}",
-<<<<<<< HEAD
         f"{host}snow/snowfallequivalent/{lat}/{lon}?summarize=mmm",
-        f"{host}design_index/freezing/hp/point/{lat}/{lon}",
-        f"{host}design_index/thawing/hp/point/{lat}/{lon}",
-=======
-        f"{host}mmm/snow/snowfallequivalent/hp/{lat}/{lon}",
->>>>>>> 9dd05c25
         f"{host}eds/degree_days/freezing_index/{lat}/{lon}",
         f"{host}eds/degree_days/heating/{lat}/{lon}",
         f"{host}eds/degree_days/thawing_index/{lat}/{lon}",
