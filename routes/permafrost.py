import asyncio
from flask import (
    abort,
    Blueprint,
    Response,
    render_template,
    request,
    current_app as app,
)

# local imports
from fetch_data import (
    fetch_data,
    fetch_data_api,
    fetch_wcs_point_data,
    fetch_bbox_netcdf,
    summarize_within_poly,
)
from generate_requests import generate_wcs_getcov_str, generate_netcdf_wcs_getcov_str
from generate_urls import generate_wcs_query_url
from validate_latlon import validate, project_latlon
<<<<<<< HEAD
from validate_data import get_huc_3338_bbox, nullify_nodata, prune_nodata
from config import GS_BASE_URL, VALID_BBOX
from luts import huc8_gdf, permafrost_encodings
=======
from validate_data import (
    check_for_nodata,
    get_poly_3338_bbox,
    nodata_message,
)
from config import GS_BASE_URL
from luts import huc8_gdf, permafrost_encodings, akpa_gdf
>>>>>>> 1bd42a32
from . import routes

permafrost_api = Blueprint("permafrost_api", __name__)

# rasdaman targets
permafrost_coverage_id = "iem_gipl_magt_alt_4km"

# geoserver targets
wms_targets = [
    "obu_2018_magt",
]
wfs_targets = {
    "jorgenson_2008_pf_extent_ground_ice_volume": "GROUNDICEV,PERMAFROST",
    "obu_pf_extent": "PFEXTENT",
}

credits = {
    "gipl": "Melvin et al. (2017) GIPL 2.0 Mean Annual Ground Temperature (°C) and Active Layer Thickness (m) Model Output",
    "jorg": "Jorgenson et al. (2008) Permafrost Extent and Ground Ice Volume",
    "obupfx": "Obu et al. (2018) Permafrost Extent",
}

# packaging functions unique to each query
def package_obu_magt(obu_magt_resp):
    """Package Obu MAGT raster data."""
    if obu_magt_resp["features"] == []:
        return None
    else:
        depth = "Top of Permafrost"
        year = "2000-2016"
        credits["obu_magt"] = f"Obu et al. (2018) {year} Mean Annual {depth} Ground Temperature (°C)"
        temp = obu_magt_resp["features"][0]["properties"]["GRAY_INDEX"]
        temp = round(temp, 1)

        nullified_data = nullify_nodata(temp, "permafrost")
        if nullified_data != None:
            di = {"year": year, "depth": depth, "temp": temp}
            return di

        return None


def package_jorgenson(jorgenson_resp):
    """Package Jorgenson vector data."""
    if jorgenson_resp["features"] == []:
        return None
    else:
        ice = jorgenson_resp["features"][0]["properties"]["GROUNDICEV"]
        pfx = jorgenson_resp["features"][0]["properties"]["PERMAFROST"]
        di = {"ice": ice, "pfx": pfx}
    return di


def package_obu_vector(obu_vector_resp):
    """Package Obu permafrost extent vector data."""
    if obu_vector_resp["features"] == []:
        return None
    else:
        pfx = obu_vector_resp["features"][0]["properties"]["PFEXTENT"]
        di = {"pfx": pfx}
    return di


def package_gipl(gipl_resp):
    """Package GIPL MAGT and ALT netCDF data.
    The response is a nested list object."""
    eras = list(permafrost_encodings["eras"].values())
    models = list(permafrost_encodings["models"].values())
    scenarios = list(permafrost_encodings["scenarios"].values())
    varnames = permafrost_encodings["gipl_varnames"]

    # Flatten this response (twice)
    flattened_resp = sum(sum(gipl_resp, []), [])

    # Initialize dict structure
    di = {
        era: {
            m: {sc: {var: "value" for var in varnames} for sc in scenarios}
            for m in models
        }
        for era in eras
    }

    i = 0
    for era in di.keys():
        for model in di[era].keys():
            for scenario in di[era][model]:
                di[era][model][scenario]["magt"] = float(
                    flattened_resp[i].split(" ")[0]
                )
                di[era][model][scenario]["alt"] = float(flattened_resp[i].split(" ")[1])
                i += 1
    # This block drops all the invalid dimensional combinations that are a result of jamming historical and projected data into the same data cube. These are no data values (-9999) that should be culled.
    models.remove("cruts31")
    for model in models:
        di["1995"].pop(model, None)
    di["1995"]["cruts31"].pop("rcp45", None)
    di["1995"]["cruts31"].pop("rcp85", None)
    for k in ["2025", "2050", "2075", "2095"]:
        di[k].pop("cruts31", None)
        for m in di[k].keys():
            di[k][m].pop("historical", None)
    return di


def package_gipl_polygon(gipl_polygon_resp):
    """Package a single data variable (GIPL MAGT or ALT)."""
    di = gipl_polygon_resp
    eras = list(permafrost_encodings["eras"].values())
    models = list(permafrost_encodings["models"].values())
    scenarios = list(permafrost_encodings["scenarios"].values())
    models.remove("cruts31")
    for model in models:
        di["1995"].pop(model, None)
    di["1995"]["cruts31"].pop("rcp45", None)
    di["1995"]["cruts31"].pop("rcp85", None)
    for k in ["2025", "2050", "2075", "2095"]:
        di[k].pop("cruts31", None)
        for m in di[k].keys():
            di[k][m].pop("historical", None)
    return di


def combine_gipl_poly_var_pkgs(magt_di, alt_di):

    combined_gipl_di = {}
    for era in magt_di.keys():
        combined_gipl_di[era] = {}
        for model in magt_di[era].keys():
            combined_gipl_di[era][model] = {}
            for scenario in magt_di[era][model].keys():
                combined_gipl_di[era][model][scenario] = {}
                combined_gipl_di[era][model][scenario]["magt"] = magt_di[era][model][
                    scenario
                ]
                combined_gipl_di[era][model][scenario]["alt"] = alt_di[era][model][
                    scenario
                ]
                combined_gipl_di[era][model][scenario]["statistic"] = "Zonal Mean"
    return combined_gipl_di


def postprocess(data, huc=False):
    """Filter nodata values, prune empty branches, add credits, or return 404 if
    appropriate"""
    nullified_data = nullify_nodata(data, "permafrost")
    pruned_data = prune_nodata(nullified_data)
    if pruned_data in [{}, None, 0]:
        return render_template("404/no_data.html"), 404
    if huc:
        pruned_data["title"] = credits["gipl"]
    else:
        for key, value in pruned_data.items():
            pruned_data[key]["title"] = credits[key]
    return nullified_data


@routes.route("/permafrost/")
@routes.route("/permafrost/abstract/")
@routes.route("/groundtemperature/")
@routes.route("/groundtemperature/abstract/")
@routes.route("/activelayer/")
@routes.route("/activelayer/abstract/")
@routes.route("/magtalt/")
@routes.route("/magtalt/abstract/")
@routes.route("/magtalt/")
@routes.route("/magtalt/abstract/")
@routes.route("/alt/")
@routes.route("/alt/abstract/")
@routes.route("/magt/")
@routes.route("/magt/abstract/")
def pf_about():
    return render_template("permafrost/abstract.html")


@routes.route("/permafrost/point/")
@routes.route("/groundtemperature/point/")
@routes.route("/activelayer/point/")
@routes.route("/magtalt/point/")
@routes.route("/alt/point/")
@routes.route("/magt/point/")
def pf_about_point():
    return render_template("permafrost/point.html")


@routes.route("/permafrost/huc/")
@routes.route("/groundtemperature/huc/")
@routes.route("/activelayer/huc/")
@routes.route("/magtalt/huc/")
@routes.route("/alt/huc/")
@routes.route("/magt/huc/")
def pf_about_huc():
    return render_template("permafrost/huc.html")


@routes.route("/permafrost/protectedarea/")
@routes.route("/groundtemperature/protectedarea/")
@routes.route("/activelayer/protectedarea/")
@routes.route("/magtalt/protectedarea/")
@routes.route("/alt/protectedarea/")
@routes.route("/magt/protectedarea/")
def pf_about_protectedarea():
    return render_template("permafrost/protectedarea.html")


@routes.route("/permafrost/point/<lat>/<lon>")
def run_point_fetch_all_permafrost(lat, lon):
    """Run the async request for permafrost data at a single point.
    Args:
        lat (float): latitude
        lon (float): longitude

    Returns:
        JSON-like dict of permafrost data
    """
    if not validate(lat, lon):
        return render_template("404/invalid_latlon.html", bbox=VALID_BBOX), 404

    gs_results = asyncio.run(
        fetch_data_api(
            GS_BASE_URL, "permafrost_beta", wms_targets, wfs_targets, lat, lon
        )
    )

    x, y = project_latlon(lat, lon, 3338)

    try:
        rasdaman_results = asyncio.run(fetch_wcs_point_data(x, y, permafrost_coverage_id))
    except Exception as e:
        if e.status == 404:
            return render_template("404/no_data.html"), 404
        raise

    data = {
        "gipl": package_gipl(rasdaman_results),
        "obu_magt": package_obu_magt(gs_results[0]),
        "jorg": package_jorgenson(gs_results[1]),
        "obupfx": package_obu_vector(gs_results[2]),
    }

    return postprocess(data)


@routes.route("/permafrost/huc/<huc_id>")
def run_huc_fetch_all_permafrost(huc_id):
    """Endpoint to fetch GIPL data within a HUC.

    Args: huc_id (int): 8-digit HUC ID.

    Returns:
        huc_pkg (dict): JSON-like object containing aggregated permafrost data.
    """
    poly = get_poly_3338_bbox(huc8_gdf, huc_id)
    bounds = poly.bounds

    request_str = generate_netcdf_wcs_getcov_str(
        bounds, permafrost_coverage_id, var_coord=None
    )
    url = generate_wcs_query_url(request_str)
    ds = asyncio.run(fetch_bbox_netcdf([url]))

    alt_poly_sum_di = summarize_within_poly(
        ds, poly, permafrost_encodings, varname="magt", roundkey="magt"
    )
    magt_poly_sum_di = summarize_within_poly(
        ds, poly, permafrost_encodings, varname="alt", roundkey="alt"
    )
    magt_huc_pkg = package_gipl_polygon(magt_poly_sum_di)
    alt_huc_pkg = package_gipl_polygon(alt_poly_sum_di)
    combined_pkg = combine_gipl_poly_var_pkgs(magt_huc_pkg, alt_huc_pkg)
    return combined_pkg


@routes.route("/permafrost/protectedarea/<akpa_id>")
def run_protectedarea_fetch_all_permafrost(akpa_id):
    """Endpoint to fetch GIPL data within a protected area.

    Args: akpa_id (str): ID of protected area, e.g. "NPS7"

    Returns:
        huc_pkg (dict): JSON-like object containing aggregated permafrost data.
    """
<<<<<<< HEAD
    try:
        poly = get_huc_3338_bbox(huc_id)
    except:
        return render_template("404/invalid_huc.html"), 404
=======
    poly = get_poly_3338_bbox(akpa_gdf, akpa_id)
>>>>>>> 1bd42a32
    bounds = poly.bounds

    request_str = generate_netcdf_wcs_getcov_str(
        bounds, permafrost_coverage_id, var_coord=None
    )
    url = generate_wcs_query_url(request_str)
    ds = asyncio.run(fetch_bbox_netcdf([url]))

    alt_poly_sum_di = summarize_within_poly(
        ds, poly, permafrost_encodings, varname="magt", roundkey="magt"
    )
    magt_poly_sum_di = summarize_within_poly(
        ds, poly, permafrost_encodings, varname="alt", roundkey="alt"
    )
<<<<<<< HEAD
    magt_huc_pkg = package_gipl_huc(magt_poly_sum_di)
    alt_huc_pkg = package_gipl_huc(alt_poly_sum_di)
    combined_pkg = combine_gipl_huc_var_pkgs(magt_huc_pkg, alt_huc_pkg)
    return postprocess(combined_pkg, huc=True)
=======
    magt_huc_pkg = package_gipl_polygon(magt_poly_sum_di)
    alt_huc_pkg = package_gipl_polygon(alt_poly_sum_di)
    combined_pkg = combine_gipl_poly_var_pkgs(magt_huc_pkg, alt_huc_pkg)
    return combined_pkg
>>>>>>> 1bd42a32
<|MERGE_RESOLUTION|>--- conflicted
+++ resolved
@@ -19,19 +19,9 @@
 from generate_requests import generate_wcs_getcov_str, generate_netcdf_wcs_getcov_str
 from generate_urls import generate_wcs_query_url
 from validate_latlon import validate, project_latlon
-<<<<<<< HEAD
-from validate_data import get_huc_3338_bbox, nullify_nodata, prune_nodata
+from validate_data import get_poly_3338_bbox, nullify_nodata, prune_nodata
 from config import GS_BASE_URL, VALID_BBOX
-from luts import huc8_gdf, permafrost_encodings
-=======
-from validate_data import (
-    check_for_nodata,
-    get_poly_3338_bbox,
-    nodata_message,
-)
-from config import GS_BASE_URL
 from luts import huc8_gdf, permafrost_encodings, akpa_gdf
->>>>>>> 1bd42a32
 from . import routes
 
 permafrost_api = Blueprint("permafrost_api", __name__)
@@ -284,7 +274,11 @@
     Returns:
         huc_pkg (dict): JSON-like object containing aggregated permafrost data.
     """
-    poly = get_poly_3338_bbox(huc8_gdf, huc_id)
+    try:
+        poly = get_poly_3338_bbox(huc8_gdf, huc_id)
+    except:
+        return render_template("404/invalid_huc.html"), 404
+
     bounds = poly.bounds
 
     request_str = generate_netcdf_wcs_getcov_str(
@@ -314,14 +308,10 @@
     Returns:
         huc_pkg (dict): JSON-like object containing aggregated permafrost data.
     """
-<<<<<<< HEAD
     try:
-        poly = get_huc_3338_bbox(huc_id)
+        poly = get_poly_3338_bbox(akpa_gdf, akpa_id)
     except:
-        return render_template("404/invalid_huc.html"), 404
-=======
-    poly = get_poly_3338_bbox(akpa_gdf, akpa_id)
->>>>>>> 1bd42a32
+        return render_template("404/invalid_protected_area.html"), 404
     bounds = poly.bounds
 
     request_str = generate_netcdf_wcs_getcov_str(
@@ -336,14 +326,7 @@
     magt_poly_sum_di = summarize_within_poly(
         ds, poly, permafrost_encodings, varname="alt", roundkey="alt"
     )
-<<<<<<< HEAD
-    magt_huc_pkg = package_gipl_huc(magt_poly_sum_di)
-    alt_huc_pkg = package_gipl_huc(alt_poly_sum_di)
-    combined_pkg = combine_gipl_huc_var_pkgs(magt_huc_pkg, alt_huc_pkg)
-    return postprocess(combined_pkg, huc=True)
-=======
     magt_huc_pkg = package_gipl_polygon(magt_poly_sum_di)
     alt_huc_pkg = package_gipl_polygon(alt_poly_sum_di)
     combined_pkg = combine_gipl_poly_var_pkgs(magt_huc_pkg, alt_huc_pkg)
-    return combined_pkg
->>>>>>> 1bd42a32
+    return postprocess(combined_pkg, huc=True)