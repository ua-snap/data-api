--- conflicted
+++ resolved
@@ -28,18 +28,13 @@
     project_latlon,
     validate_var_id,
 )
-<<<<<<< HEAD
 from validate_data import (
     get_poly_3338_bbox,
     nullify_and_prune,
     postprocess,
     place_name,
 )
-from luts import huc_gdf, akpa_gdf
-=======
-from validate_data import get_poly_3338_bbox, postprocess
 from luts import type_di
->>>>>>> f995aa2f
 from config import WEST_BBOX, EAST_BBOX
 from . import routes
 
@@ -742,28 +737,6 @@
         poly_pkg (dict): zonal mean of variable(s) for AOI polygon
 
     """
-<<<<<<< HEAD
-    validation = validate_huc(huc_id)
-    if validation is not True:
-        return validation
-
-    try:
-        if var_ep in var_ep_lu.keys():
-            huc_pkg = run_aggregate_var_polygon(var_ep, huc_gdf, huc_id)
-        elif var_ep == "taspr":
-            huc_pkg = run_aggregate_allvar_polygon(huc_gdf, huc_id)
-    except:
-        return render_template("422/invalid_huc.html"), 422
-
-    if request.args.get("format") == "csv":
-        huc_pkg = nullify_and_prune(huc_pkg, "taspr")
-        if huc_pkg in [{}, None, 0]:
-            return render_template("404/no_data.html"), 404
-        place = place_name("huc", huc_id)
-        csv_data = create_csv(huc_pkg, place, huc_id, "huc")
-        return return_csv(csv_data, var_ep, place)
-=======
->>>>>>> f995aa2f
 
     poly_type = validate_var_id(var_id)
 
@@ -780,16 +753,10 @@
         return render_template("422/invalid_area.html"), 422
 
     if request.args.get("format") == "csv":
-<<<<<<< HEAD
-        akpa_id = nullify_and_prune(akpa_id, "taspr")
-        if akpa_id in [{}, None, 0]:
+        poly_pkg = nullify_and_prune(poly_pkg, "taspr")
+        if poly_pkg in [{}, None, 0]:
             return render_template("404/no_data.html"), 404
-        place = place_name("pa", akpa_id)
-        csv_data = create_csv(pa_pkg, place, akpa_id, "pa")
+        place = place_name("area", var_id)
+        csv_data = create_csv(poly_pkg, place, var_id, "area")
         return return_csv(csv_data, var_ep, place)
-=======
-        csv_data = create_csv(poly_pkg)
-        return return_csv(csv_data)
->>>>>>> f995aa2f
-
     return postprocess(poly_pkg, "taspr")