--- conflicted
+++ resolved
@@ -1,10 +1,5 @@
-<<<<<<< HEAD
-"""A module to validate and clean fetched data values."""
-from luts import huc8_gdf
-=======
 """A module to validate fetched data values."""
 from luts import huc8_gdf, akpa_gdf
->>>>>>> 1bd42a32
 
 nodata_values = {
     "fire": [-9999],
@@ -115,13 +110,9 @@
         gdf (geopandas.GeoDataFrame object): polygon features
         polyid (str or int): ID of polygon e.g. "FWS12", or a HUC code (int).
     Returns:
-<<<<<<< HEAD
         poly (shapely.Polygon): Polygon object used to summarize data within.
         Inlcudes a 4-tuple (poly.bounds) of the bounding box enclosing the HUC
         polygon. Format is (xmin, ymin, xmax, ymax).
-=======
-        poly (shapely.Polygon): Polygon object used to summarize data within. Inlcudes a 4-tuple (poly.bounds) of the bounding box enclosing the polygon. Format is (xmin, ymin, xmax, ymax).
->>>>>>> 1bd42a32
     """
     poly_gdf = gdf.loc[[poly_id]][["geometry"]].to_crs(3338)
     poly = poly_gdf.iloc[0]["geometry"]
